--- conflicted
+++ resolved
@@ -29,11 +29,8 @@
 serde = { version = "1.0.145", features = ["derive"] }
 serde_json = "1.0.85"
 trust-dns-proto = "0.21.2"
-<<<<<<< HEAD
+md5 = "0.7.0"
 levenshtein = "1.0.5"
-=======
-md5 = "0.7.0"
->>>>>>> 6a260353
 
 [dev-dependencies]
 tokio = { version = "1.21.2" }
