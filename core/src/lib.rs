--- conflicted
+++ resolved
@@ -62,11 +62,8 @@
 //! }
 //! ```
 
-<<<<<<< HEAD
 pub mod get_similar_mail_provider;
-=======
 pub mod gravatar;
->>>>>>> 6a260353
 pub mod misc;
 pub mod mx;
 pub mod smtp;
