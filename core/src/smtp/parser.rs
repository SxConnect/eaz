--- conflicted
+++ resolved
@@ -85,19 +85,11 @@
 		|| e.contains("no longer available")
 		// permanent: RCPT (<EMAIL>) dosn't exist (on @hgy.ooo)
 		|| e.contains("dosn't exist") // sic! typo is intentional
-<<<<<<< HEAD
-		// 5.1.1 <EMAIL>: Email address could not be found, or was misspelled (G8) (on biotech-calendar.com, invoicefactoring.com)
-		|| e.contains("could not be found") 
-		// No such person at this address (on aconsa.com.mx)
-		|| e.contains("no such person")
-		// Callout verification failed: 550 No Such User Here (on medipro.co.uk)
-=======
 		// 5.1.1 <EMAIL>: Email address could not be found, or was misspelled (G8) (on @biotech-calendar.com, @invoicefactoring.com)
 		|| e.contains("could not be found") 
 		// No such person at this address (on @aconsa.com.mx)
 		|| e.contains("no such person")
 		// Callout verification failed: 550 No Such User Here (on @medipro.co.uk)
->>>>>>> 5f4f2ca0
 		|| e.contains("callout verification failed")
 }
 
