--- conflicted
+++ resolved
@@ -2,10 +2,7 @@
 
 # `ciee` stands for check-if-email-exists
 WORKDIR /ciee
-<<<<<<< HEAD
-=======
 # Fetch latest version
->>>>>>> 8c0a3bcc
 ENV CIEE_VERSION 0.6.6
 
 # Install needed libraries
